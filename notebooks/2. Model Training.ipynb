{
 "cells": [
  {
   "cell_type": "markdown",
   "metadata": {},
   "source": [
    "**Post-Processing Amazon Textract with Location-Aware Transformers**\n",
    "\n",
    "# Part 2: Data Consolidation and Model Training/Deployment\n",
    "\n",
    "> *This notebook works well with the `Python 3 (Data Science)` kernel on SageMaker Studio*\n",
    "\n",
    "In the [first notebook](1.%20Data%20Preparation.ipynb) we worked through preparing a corpus with Amazon Textract and labelling a small sample to highlight entities of interest.\n",
    "\n",
    "In this part 2, we'll consolidate the labelling results together with a pre-prepared augmentation set, and actually train and deploy a SageMaker model for word classification.\n",
    "\n",
    "First, as in the previous notebook, we'll start by importing the required libraries and loading configuration:"
   ]
  },
  {
   "cell_type": "code",
   "execution_count": null,
   "metadata": {},
   "outputs": [],
   "source": [
    "%load_ext autoreload\n",
    "%autoreload 2\n",
    "\n",
    "# Python Built-Ins:\n",
    "from datetime import datetime\n",
    "import json\n",
    "from logging import getLogger\n",
    "import os\n",
    "import random\n",
    "import time\n",
    "\n",
    "# External Dependencies:\n",
    "import boto3  # AWS SDK for Python\n",
    "import sagemaker\n",
    "from sagemaker.huggingface import HuggingFace as HuggingFaceEstimator, TrainingCompilerConfig\n",
    "from tqdm.notebook import tqdm  # Progress bars\n",
    "\n",
    "# Local Dependencies:\n",
    "import util\n",
    "\n",
    "logger = getLogger()\n",
    "\n",
    "# Manual configuration (check this matches notebook 1):\n",
    "bucket_name = sagemaker.Session().default_bucket()\n",
    "bucket_prefix = \"textract-transformers/\"\n",
    "print(f\"Working in bucket s3://{bucket_name}/{bucket_prefix}\")\n",
    "config = util.project.init(\"ocr-transformers-demo\")\n",
    "print(config)\n",
    "\n",
    "# Field configuration saved from first notebook:\n",
    "with open(\"data/field-config.json\", \"r\") as f:\n",
    "    fields = [\n",
    "        util.postproc.config.FieldConfiguration.from_dict(cfg)\n",
    "        for cfg in json.loads(f.read())\n",
    "    ]\n",
    "entity_classes = [f.name for f in fields]\n",
    "\n",
    "# S3 URIs as per first notebook:\n",
    "raw_s3uri = f\"s3://{bucket_name}/{bucket_prefix}data/raw\"\n",
    "imgs_s3uri = f\"s3://{bucket_name}/{bucket_prefix}data/imgs-clean\"\n",
    "textract_s3uri = f\"s3://{bucket_name}/{bucket_prefix}data/textracted\"\n",
    "thumbs_s3uri = f\"s3://{bucket_name}/{bucket_prefix}data/thumbnails\"\n",
    "annotations_base_s3uri = f\"s3://{bucket_name}/{bucket_prefix}data/annotations\"\n",
    "\n",
    "s3 = boto3.resource(\"s3\")"
   ]
  },
  {
   "cell_type": "markdown",
   "metadata": {},
   "source": [
    "## Data Consolidation\n",
    "\n",
    "To construct a training set, we'll typically need to consolidate the results of multiple SageMaker Ground Truth labelling jobs: Perhaps because the work was split up into more manageable chunks - or maybe because additional review/adjustment jobs were run to improve label quality.\n",
    "\n",
    "First, we'll download the output folders of all our labelling jobs to the local `data/annotations` folder: (The code here assumes you configured the same `annotations_base_s3uri` output folder for each job in SMGT)"
   ]
  },
  {
   "cell_type": "code",
   "execution_count": null,
   "metadata": {},
   "outputs": [],
   "source": [
    "!aws s3 sync --quiet $annotations_base_s3uri ./data/annotations"
   ]
  },
  {
   "cell_type": "markdown",
   "metadata": {},
   "source": [
    "Inside this folder, you'll find some **pre-annotated augmentation data** provided for you already (in the `augmentation-` subfolders). These datasets are not especially large or externally useful, but will help you train a better model without too much (or even any!) manual annotation effort.\n",
    "\n",
    "▶️ **Edit** the `include_jobs` line below to control which datasets (pre-provided and your own) will be included:"
   ]
  },
  {
   "cell_type": "code",
   "execution_count": null,
   "metadata": {},
   "outputs": [],
   "source": [
    "include_jobs = [\n",
    "    \"augmentation-1\",\n",
    "    \"augmentation-2\",\n",
    "    # TODO: Adjust the below to match the labelling jobs you created, or comment out if you didn't:\n",
    "    \"cfpb-boxes-1\",\n",
    "]\n",
    "\n",
    "\n",
    "source_manifests = []\n",
    "for job_name in sorted(filter(\n",
    "    lambda n: os.path.isdir(f\"data/annotations/{n}\"),\n",
    "    os.listdir(\"data/annotations\")\n",
    ")):\n",
    "    if job_name not in include_jobs:\n",
    "        logger.warning(f\"Skipping {job_name} (not in include_jobs list)\")\n",
    "        continue\n",
    "    job_manifest_path = f\"data/annotations/{job_name}/manifests/output/output.manifest\"\n",
    "    if not os.path.isfile(job_manifest_path):\n",
    "        raise RuntimeError(f\"Could not find job output manifest {job_manifest_path}\")\n",
    "    source_manifests.append({ \"job_name\": job_name, \"manifest_path\": job_manifest_path })\n",
    "\n",
    "print(f\"Got {len(source_manifests)} annotated manifests:\")\n",
    "print(\"\\n\".join(map(lambda o: o[\"manifest_path\"], source_manifests)))"
   ]
  },
  {
   "cell_type": "markdown",
   "metadata": {},
   "source": [
    "Now that the results are downloaded, we're ready to consolidate the **output manifest files** from each one into a combined manifest file.\n",
    "\n",
    "Note that to combine multiple output manifests to a single dataset:\n",
    "\n",
    "- We need to ensure the labels are stored in the same attribute on every record (records use the labeling job name by default, which will be different between jobs).\n",
    "- If importing data collected from some other account (like the `augmentation-` sets), we'll need to **map the S3 URIs** to equivalent links on your own bucket."
   ]
  },
  {
   "cell_type": "code",
   "execution_count": null,
   "metadata": {},
   "outputs": [],
   "source": [
    "# Annotations/labels will be standardized to this field on all records:\n",
    "standard_label_field = \"label\"\n",
    "\n",
    "# To import a manifest from somebody else, we of course need to map their bucket names and prefixes\n",
    "# to ours (and have equivalent files stored in the same locations after the mapping):\n",
    "BUCKET_MAPPINGS = { \"DOC-EXAMPLE-BUCKET\": bucket_name }\n",
    "PREFIX_MAPPINGS = { \"EXAMPLE-PREFIX/\": bucket_prefix }\n",
    "\n",
    "annotated_page_imgs = {}\n",
    "print(\"Writing data/annotations/annotations-all.manifest.jsonl\")\n",
    "with open(\"data/annotations/annotations-all.manifest.jsonl\", \"w\") as fout:\n",
    "    for source in tqdm(source_manifests, desc=\"Consolidating manifests...\"):\n",
    "        with open(source[\"manifest_path\"], \"r\") as fin:\n",
    "            for line in filter(lambda l: l, fin):\n",
    "                obj = json.loads(line)\n",
    "\n",
    "                # Import refs by applying BUCKET_MAPPINGS and PREFIX_MAPPINGS:\n",
    "                for k in filter(lambda k: k.endswith(\"-ref\"), obj.keys()):\n",
    "                    if not obj[k].lower().startswith(\"s3://\"):\n",
    "                        raise RuntimeError(\n",
    "                            \"Attr {} ends with -ref but does not start with 's3://'\\n{}\".format(\n",
    "                                k,\n",
    "                                obj\n",
    "                            )\n",
    "                        )\n",
    "                    obj_bucket, _, obj_key = obj[k][len(\"s3://\"):].partition(\"/\")\n",
    "                    obj_bucket = BUCKET_MAPPINGS.get(obj_bucket, obj_bucket)\n",
    "                    for old_prefix in PREFIX_MAPPINGS:\n",
    "                        if obj_key.startswith(old_prefix):\n",
    "                            obj_key = (\n",
    "                                PREFIX_MAPPINGS[old_prefix]\n",
    "                                + obj_key[len(old_prefix):]\n",
    "                            )\n",
    "                    obj[k] = f\"s3://{obj_bucket}/{obj_key}\"\n",
    "                \n",
    "                # Find the job output field:\n",
    "                if source[\"job_name\"] in obj:\n",
    "                    source_label_attr = source[\"job_name\"]\n",
    "                elif standard_label_field in obj:\n",
    "                    source_label_attr = standard_label_field\n",
    "                else:\n",
    "                    raise RuntimeError(\"Couldn't find label field for entry in {}:\\n{}\".format(\n",
    "                        source[\"job_name\"],\n",
    "                        obj,\n",
    "                    ))\n",
    "                # Rename to standard:\n",
    "                obj[standard_label_field] = obj.pop(source_label_attr)\n",
    "                source_meta_attr = f\"{source_label_attr}-metadata\"\n",
    "                if source_meta_attr in obj:\n",
    "                    obj[f\"{standard_label_field}-metadata\"] = obj.pop(source_meta_attr)\n",
    "                # Write to output manifest:\n",
    "                fout.write(json.dumps(obj) + \"\\n\")\n"
   ]
  },
  {
   "cell_type": "markdown",
   "metadata": {},
   "source": [
    "### Split training and test sets\n",
    "\n",
    "To get some insight on how well our model is generalizing to real-world data, we'll need to reserve some annotated data as a testing/validation set.\n",
    "\n",
    "Below, we randomly partition the data into training and test sets and then upload the two manifests to S3:"
   ]
  },
  {
   "cell_type": "code",
   "execution_count": null,
   "metadata": {},
   "outputs": [],
   "source": [
    "def split_manifest(f_in, f_train, f_test, train_pct=0.9, random_seed=1337):\n",
    "    logger.info(f\"Reading {f_in}\")\n",
    "    with open(f_in, \"r\") as fin:\n",
    "        lines = [l for l in filter(lambda l: l, fin)]\n",
    "    logger.info(f\"Shuffling records\")\n",
    "    random.Random(random_seed).shuffle(lines)\n",
    "    n_train = round(len(lines) * train_pct)\n",
    "\n",
    "    with open(f_train, \"w\") as ftrain:\n",
    "        logger.info(f\"Writing {n_train} records to {f_train}\")\n",
    "        for l in lines[:n_train]:\n",
    "            ftrain.write(l)\n",
    "    with open(f_test, \"w\") as ftest:\n",
    "        logger.info(f\"Writing {len(lines) - n_train} records to {f_test}\")\n",
    "        for l in lines[n_train:]:\n",
    "            ftest.write(l)\n",
    "\n",
    "split_manifest(\n",
    "    \"data/annotations/annotations-all.manifest.jsonl\",\n",
    "    \"data/annotations/annotations-train.manifest.jsonl\",\n",
    "    \"data/annotations/annotations-test.manifest.jsonl\",\n",
    ")"
   ]
  },
  {
   "cell_type": "code",
   "execution_count": null,
   "metadata": {},
   "outputs": [],
   "source": [
    "train_manifest_s3uri = f\"s3://{bucket_name}/{bucket_prefix}data/annotations/annotations-train.manifest.jsonl\"\n",
    "!aws s3 cp data/annotations/annotations-train.manifest.jsonl $train_manifest_s3uri\n",
    "\n",
    "test_manifest_s3uri = f\"s3://{bucket_name}/{bucket_prefix}data/annotations/annotations-test.manifest.jsonl\"\n",
    "!aws s3 cp data/annotations/annotations-test.manifest.jsonl $test_manifest_s3uri"
   ]
  },
  {
   "cell_type": "markdown",
   "metadata": {},
   "source": [
    "### Visualize the data\n",
    "\n",
    "Before training the model, we'll sense-check the data by plotting a few examples.\n",
    "\n",
    "The utility function below will overlay the page image with the annotated bounding boxes, the locations of `WORD` blocks detected from the Amazon Textract results, and the resulting classification of individual Textract `WORD`s.\n",
    "\n",
    "> ⏰ If you Textracted a large number of documents and haven't previously synced them to the notebook, the initial download here may take a few minutes to complete. For our sample set of 120, typically only ~20s is needed."
   ]
  },
  {
   "cell_type": "code",
   "execution_count": null,
   "metadata": {},
   "outputs": [],
   "source": [
    "%%time\n",
    "\n",
    "!aws s3 sync --quiet $textract_s3uri ./data/textracted"
   ]
  },
  {
   "cell_type": "markdown",
   "metadata": {},
   "source": [
    "> ⚠️ **Note:** For the interactive visualization widgets in this notebook to work correctly, you'll need the [IPyWidgets extension for JupyterLab](https://ipywidgets.readthedocs.io/en/latest/user_install.html).\n",
    ">\n",
    "> On [SageMaker Studio](https://aws.amazon.com/sagemaker/studio/), this should be installed by default.\n",
    ">\n",
    "> On the classic [SageMaker Notebook Instances](https://docs.aws.amazon.com/sagemaker/latest/dg/nbi.html) though, you'll need to install the `@jupyter-widgets/jupyterlab-manager` extension (from `Settings > Extension Manager`, or using a [lifecycle configuration](https://docs.aws.amazon.com/sagemaker/latest/dg/notebook-lifecycle-config.html) similar to [this sample](https://github.com/aws-samples/amazon-sagemaker-notebook-instance-lifecycle-config-samples/tree/master/scripts/install-lab-extension)) - or just use plain `Jupyter` instead of `JupyterLab`."
   ]
  },
  {
   "cell_type": "code",
   "execution_count": null,
   "metadata": {},
   "outputs": [],
   "source": [
    "with open(\"data/annotations/annotations-test.manifest.jsonl\", \"r\") as fman:\n",
    "    test_examples = [json.loads(l) for l in filter(lambda l: l, fman)]\n",
    "\n",
    "util.viz.draw_from_manifest_items(\n",
    "    test_examples,\n",
    "    standard_label_field,\n",
    "    entity_classes,\n",
    "    imgs_s3uri[len(\"s3://\"):].partition(\"/\")[2],\n",
    "    textract_s3key_prefix=textract_s3uri[len(\"s3://\"):].partition(\"/\")[2],\n",
    "    imgs_local_prefix=\"data/imgs-clean\",\n",
    "    textract_local_prefix=\"data/textracted\",\n",
    ")"
   ]
  },
  {
   "cell_type": "markdown",
   "metadata": {},
   "source": [
    "## Prepare custom training and inference containers\n",
    "\n",
    "SageMaker framework containers like those for PyTorch and Hugging Face support `pip` runtime dependency injection by specifying a `requirements.txt` file in your source bundle - and a specimen requirements file is included in [src/requirements.txt](src/requirements.txt).\n",
    "\n",
    "This can make experimenting with different library versions faster. **However**, running the installs at each training job / endpoint start-up can make experimenting with script code changes slower. \n",
    "\n",
    "Some of the extra computer vision dependencies required for this use case can take a while to install, so in this example we'll build customized containers in advance (as shown in notebook 1 for pre-processing) and leave our requirements.txt empty:"
   ]
  },
  {
   "cell_type": "code",
   "execution_count": null,
   "metadata": {},
   "outputs": [],
   "source": [
    "# Configurations:\n",
    "hf_version = \"4.17\"\n",
    "py_version = \"py38\"\n",
    "pt_version = \"1.10\"\n",
    "train_repo_name = \"sm-ocr-training\"\n",
    "train_repo_tag = f\"hf-{hf_version}-pt-gpu\"\n",
    "inf_repo_name = \"sm-ocr-inference\"\n",
    "inf_repo_tag = train_repo_tag\n",
    "\n",
    "account_id = sagemaker.Session().account_id()\n",
    "region = os.environ[\"AWS_REGION\"]\n",
    "\n",
    "base_image_params = {\n",
    "    \"framework\": \"huggingface\",\n",
    "    \"region\": region,\n",
    "    \"instance_type\": \"ml.p3.2xlarge\",  # (Just used to check whether GPUs/accelerators are used)\n",
    "    \"py_version\": py_version,\n",
    "    \"version\": hf_version,\n",
    "    \"base_framework_version\": f\"pytorch{pt_version}\",\n",
    "}\n",
    "\n",
    "train_base_uri = sagemaker.image_uris.retrieve(**base_image_params, image_scope=\"training\")\n",
    "inf_base_uri = sagemaker.image_uris.retrieve(**base_image_params, image_scope=\"inference\")\n",
    "\n",
    "# Combine together into the final URIs:\n",
    "train_image_uri = f\"{account_id}.dkr.ecr.{region}.amazonaws.com/{train_repo_name}:{train_repo_tag}\"\n",
    "print(f\"Target training image: {train_image_uri}\")\n",
    "inf_image_uri = f\"{account_id}.dkr.ecr.{region}.amazonaws.com/{inf_repo_name}:{inf_repo_tag}\"\n",
    "print(f\"Target inference image: {inf_image_uri}\")"
   ]
  },
  {
   "cell_type": "code",
   "execution_count": null,
   "metadata": {
    "scrolled": true
   },
   "outputs": [],
   "source": [
    "%%time\n",
    "# (No need to re-run this cell if your train image is already in ECR)\n",
    "\n",
    "# Build and push the training image:\n",
    "!cd custom-containers/train-inf && sm-docker build . \\\n",
    "    --repository {train_repo_name}:{train_repo_tag} \\\n",
    "    --role {config.sm_image_build_role} \\\n",
    "    --build-arg BASE_IMAGE={train_base_uri}"
   ]
  },
  {
   "cell_type": "code",
   "execution_count": null,
   "metadata": {
    "scrolled": true
   },
   "outputs": [],
   "source": [
    "%%time\n",
    "# (No need to re-run this cell if your inference image is already in ECR)\n",
    "\n",
    "# Build and push the inference image:\n",
    "!cd custom-containers/train-inf && sm-docker build . \\\n",
    "    --repository {inf_repo_name}:{inf_repo_tag} \\\n",
    "    --role {config.sm_image_build_role} \\\n",
    "    --build-arg BASE_IMAGE={inf_base_uri}"
   ]
  },
  {
   "cell_type": "code",
   "execution_count": null,
   "metadata": {},
   "outputs": [],
   "source": [
    "# Check from notebook whether the images were successfully created:\n",
    "ecr = boto3.client(\"ecr\")\n",
    "for repo, tag, uri in (\n",
    "    (train_repo_name, train_repo_tag, train_image_uri),\n",
    "    (inf_repo_name, inf_repo_tag, inf_image_uri)\n",
    "):\n",
    "    imgs_desc = ecr.describe_images(\n",
    "        registryId=account_id,\n",
    "        repositoryName=repo,\n",
    "        imageIds=[{ \"imageTag\": tag }],\n",
    "    )\n",
    "    assert len(imgs_desc[\"imageDetails\"]) > 0, f\"Couldn't find ECR image {uri} after build\""
   ]
  },
  {
   "cell_type": "markdown",
   "metadata": {},
   "source": [
    "## Self-supervised pre-training\n",
    "\n",
    "In many cases, businesses have a great deal more relevant *unlabelled* data available in addition to the manually labeled dataset. For example, you might have many more historical documents available (with OCR results already, or able to be processed with Amazon Textract) than you're reasonably able to annotate entities on - just as we do in this example!\n",
    "\n",
    "Large-scale language models like LayoutLM are typically **pre-trained** to unlabelled data in a **self-supervised** pattern: Teaching the model to predict some implicit task in the data like, for example, masking a few words on the page and predicting what words should go in the gaps.\n",
    "\n",
    "This pre-training doesn't directly teach the model to perform the target task (classifying entities), but forces the core of the model to learn intrinsic patterns in the data. When we then replace the output layers and **fine-tune** towards the target task with human-labelled data, the model is able to learn the target task more effectively.\n",
    "\n",
    "**In this example, pre-training is optional**:\n",
    "\n",
    "- By default, for speed, the configuration below will use a public pre-trained model from the [Hugging Face Transformers model repository](https://huggingface.co/models?search=layoutlm). This allows us to focus immediately on fine-tuning to our task; but also means accuracy may be degraded if our documents are very different from the original corpus the model was trained on.\n",
    "- Alternatively, set `pretrain = True` below to *further* pre-train this same base public model on your own Textracted documents first.\n",
    "\n",
    "Pre-training more likely to be valuable where you have a broader range of data available than the core supervised/annotated dataset, and the language/layouts used in your domain are unusual or specicalized. If you followed through [Notebook 1](1.%20Data%20Preparation.ipynb) with the default settings to Amazon Textract only a small sample of the documents, you may like to go back, increase `N_DOCS_KEPT`, and Textract some more of the source documents first.\n",
    "\n",
    "> ⚠️ **Note:** Refer to the [Amazon SageMaker Pricing Page](https://aws.amazon.com/sagemaker/pricing/) for up-to-date guidance before running large pre-training jobs.\n",
    ">\n",
    "> In our tests at the time of writing:\n",
    ">\n",
    "> - Pre-training on only the 120 \"sample\" documents to 25 epochs took about 30 minutes on an `ml.p3.8xlarge` instance with per-device batch size 4\n",
    "> - Pre-training on a larger 500-document subset with the same infrastructure and settings took about an hour\n",
    "> - Although the observed effect on downstream (entity recognition) accuracy metrics was generally positive in either case, it was small compared to variation over random seed initializations in fine-tuning."
   ]
  },
  {
   "cell_type": "code",
   "execution_count": null,
   "metadata": {},
   "outputs": [],
   "source": [
    "pretrain = False  # Set this True instead to run an additional pre-training job.\n",
    "\n",
    "pretrained_s3_uri = None  # Will be overwritten later if pretrain is enabled"
   ]
  },
  {
   "cell_type": "markdown",
   "metadata": {},
   "source": [
    "For self-supervised pre-training, you can utilize the full available corpus of Textract-processed documents: Not just the subset of documents and pages you have annotations for. Reserving some documents for validation is still a good idea though, to understand if and when the model starts to over-fit.\n",
    "\n",
    "Arguably, including pages from the entity recognition validation dataset in pre-training constitutes [leakage](https://en.wikipedia.org/wiki/Leakage_(machine_learning)): Because even though we're not including any information about the entity labels the NER model will predict, we're teaching the model information about patterns of content in the hold-out pages.\n",
    "\n",
    "Therefore, the below code takes a conservative view to avoid possibly over-estimating the added benefits of pre-training: Constructing manifests to route *any document with pages in the entity recognition validation set* to also be in the validation set for pre-training."
   ]
  },
  {
   "cell_type": "code",
   "execution_count": null,
   "metadata": {},
   "outputs": [],
   "source": [
    "selfsup_train_manifest_s3uri = f\"s3://{bucket_name}/{bucket_prefix}data/docs-train.manifest.jsonl\"\n",
    "selfsup_val_manifest_s3uri = f\"s3://{bucket_name}/{bucket_prefix}data/docs-val.manifest.jsonl\"\n",
    "\n",
    "# To avoid information leakage, take the validation set = the set of all documents with *any* pages\n",
    "# mentioned in the validation set:\n",
    "val_textract_s3uris = set()\n",
    "with open(\"data/annotations/annotations-test.manifest.jsonl\", \"r\") as f:\n",
    "    for line in f:\n",
    "        val_textract_s3uris.add(json.loads(line)[\"textract-ref\"])\n",
    "with open(\"data/docs-val.manifest.jsonl\", \"w\") as f:\n",
    "    for uri in val_textract_s3uris:\n",
    "        f.write(json.dumps({\"textract-ref\": uri}) + \"\\n\")\n",
    "print(f\"Added {len(val_textract_s3uris)} docs to pre-training validation set\")\n",
    "\n",
    "# Any Textracted docs not mentioned in validation can go to training:\n",
    "train_textract_s3uris = set()\n",
    "with open(\"data/textracted-all.manifest.jsonl\", \"r\") as fner:\n",
    "    with open(\"data/docs-train.manifest.jsonl\", \"w\") as f:\n",
    "        for line in fner:\n",
    "            uri = json.loads(line)[\"textract-ref\"]\n",
    "            if (uri in val_textract_s3uris) or (uri in train_textract_s3uris):\n",
    "                continue\n",
    "            else:\n",
    "                train_textract_s3uris.add(uri)\n",
    "                f.write(json.dumps({\"textract-ref\": uri}) + \"\\n\")\n",
    "print(f\"Added {len(train_textract_s3uris)} docs to pre-training set\")"
   ]
  },
  {
   "cell_type": "code",
   "execution_count": null,
   "metadata": {},
   "outputs": [],
   "source": [
    "!aws s3 cp data/docs-train.manifest.jsonl {selfsup_train_manifest_s3uri}\n",
    "!aws s3 cp data/docs-val.manifest.jsonl {selfsup_val_manifest_s3uri}"
   ]
  },
  {
   "cell_type": "markdown",
   "metadata": {},
   "source": [
    "With the Amazon Textract JSONs prepared on S3 and split between training and validation via manifests, we're ready to run the pre-training.\n",
    "\n",
    "> ▶️ See the following *Fine-tuning on annotated data* section for more details and links on how model training works in SageMaker - which are omitted here since this section is optional.\n",
    "\n",
    "Since customized inputs for this job might be more variable than fine-tuning (because annotating data requires effort, but scaling up your unlabelled corpus may be easy), it's worth mentioning some relevant parameter options:\n",
    "\n",
    "- **`instance_type`**: While `ml.g4dn.xlarge` is a nice, low-hourly-cost, GPU-enabled option for our small data fine-tuning job later; the larger data volume in pre-training makes the speed-up available from `ml.p3.2xlarge` more significant. The provided script is multi-GPU capable, so for bigger jobs you may find `ml.p3.8xlarge` and beyond give more acceptable run-times.\n",
    "- **`per_device_train_batch_size`**: Controls *per-accelerator* batching; so bear in mind that moving up to a multi-GPU instance type (such as 4 GPUs in an `ml.p3.8xlarge`) implicitly increases the overall batch size for learning.\n",
    "- Other hyperparameters are available, as the implementation is generally based on the [Hugging Face TrainingArguments parser](https://huggingface.co/transformers/main_classes/trainer.html#transformers.TrainingArguments) with [customizations applied in src/code/config.py](src/code/config.py)"
   ]
  },
  {
   "cell_type": "code",
   "execution_count": null,
   "metadata": {},
   "outputs": [],
   "source": [
    "hyperparameters = {\n",
    "    # TODO: Current draft v2+ data loading changes require num workers = 0 to avoid deadlock. \n",
    "    \"dataloader_num_workers\": 0,\n",
    "\n",
    "    # (See src/code/config.py for more info on script parameters)\n",
    "    \"task_name\": \"mlm\",\n",
    "    \"textract_prefix\": textract_s3uri[len(\"s3://\"):].partition(\"/\")[2],\n",
    "\n",
    "    \"model_name_or_path\": \"microsoft/layoutlm-base-uncased\",\n",
    "\n",
    "    \"learning_rate\": 5e-5,\n",
    "    \"per_device_train_batch_size\": 4,\n",
    "\n",
    "    \"num_train_epochs\": 25,\n",
    "    \"early_stopping_patience\": 10,\n",
    "    \"metric_for_best_model\": \"eval_loss\",\n",
    "    \"greater_is_better\": \"false\",\n",
    "    \n",
    "    # Early stopping implies checkpointing every evaluation (epoch), so limit the total checkpoints\n",
    "    # kept to avoid filling up disk:\n",
    "    \"save_total_limit\": 10,\n",
    "    \"seed\": 42,\n",
    "}\n",
    "\n",
    "metric_definitions = [\n",
    "    { \"Name\": \"epoch\", \"Regex\": util.training.get_hf_metric_regex(\"epoch\") },\n",
    "    { \"Name\": \"learning_rate\", \"Regex\": util.training.get_hf_metric_regex(\"learning_rate\") },\n",
    "    { \"Name\": \"train:loss\", \"Regex\": util.training.get_hf_metric_regex(\"loss\") },\n",
    "    { \"Name\": \"validation:loss\", \"Regex\": util.training.get_hf_metric_regex(\"eval_loss\") },\n",
    "    {\n",
    "        \"Name\": \"validation:samples_per_sec\",\n",
    "        \"Regex\": util.training.get_hf_metric_regex(\"eval_samples_per_second\"),\n",
    "    },\n",
    "]\n",
    "\n",
    "pre_estimator = HuggingFaceEstimator(\n",
    "    role=sagemaker.get_execution_role(),\n",
    "    entry_point=\"train.py\",\n",
    "    source_dir=\"src\",\n",
    "    py_version=py_version,\n",
    "    pytorch_version=pt_version,\n",
    "    transformers_version=hf_version,\n",
    "    image_uri=train_image_uri,\n",
    "\n",
    "    base_job_name=\"llm-cfpb-pretrain\",\n",
    "    output_path=f\"s3://{bucket_name}/{bucket_prefix}trainjobs\",\n",
    "\n",
    "    instance_type=\"ml.p3.8xlarge\",\n",
    "    instance_count=1,\n",
    "    volume_size=50,\n",
    "\n",
    "    debugger_hook_config=False,\n",
    "#     profiler_config=sagemaker.debugger.ProfilerConfig(\n",
    "#         framework_profile_params=sagemaker.debugger.FrameworkProfile(),\n",
    "#     ),\n",
    "\n",
    "    hyperparameters=hyperparameters,\n",
    "    metric_definitions=metric_definitions,\n",
    "    # Required for our custom dataset loading code (which depends on tokenizer):\n",
    "    environment={ \"TOKENIZERS_PARALLELISM\": \"false\", },\n",
    ")"
   ]
  },
  {
   "cell_type": "code",
   "execution_count": null,
   "metadata": {
    "scrolled": true
   },
   "outputs": [],
   "source": [
    "if pretrain:\n",
    "    pre_estimator.fit(\n",
    "        inputs={\n",
    "            # TODO: Enable `images` to try using with visual models e.g. LLMv2+\n",
    "            #\"images\": thumbs_s3uri,\n",
    "            \"train\": selfsup_train_manifest_s3uri,\n",
    "            \"textract\": textract_s3uri + \"/\",\n",
    "            \"validation\": selfsup_val_manifest_s3uri,\n",
    "        },\n",
    "        #wait=False,\n",
    "    )"
   ]
  },
  {
   "cell_type": "markdown",
   "metadata": {},
   "source": [
    "If you're interested to explore [SageMaker Training Compiler](https://docs.aws.amazon.com/sagemaker/latest/dg/training-compiler.html) to optimize training of this model, check out the additional guidance in [src/smtc_launcher.py](src/smtc_launcher.py)\n",
    "\n",
    "Once the pre-training is complete, fetch the output model S3 URI to use as input for the fine-tuning stage:"
   ]
  },
  {
   "cell_type": "code",
   "execution_count": null,
   "metadata": {},
   "outputs": [],
   "source": [
    "if pretrain:\n",
    "    # Un-comment this first line to load an previous pre-training job instead:\n",
    "    # pre_estimator = HuggingFaceEstimator.attach(\"layoutlm-cfpb-pretrain-2021-11-17-01-53-05-786\")\n",
    "\n",
    "    pretraining_job_desc = pre_estimator.latest_training_job.describe()\n",
    "    pretrained_s3_uri = pretraining_job_desc[\"ModelArtifacts\"][\"S3ModelArtifacts\"]\n",
    "\n",
    "print(f\"Custom pre-trained model: {pretrained_s3_uri}\")"
   ]
  },
  {
   "cell_type": "markdown",
   "metadata": {},
   "source": [
    "## Fine-tuning on annotated data\n",
    "\n",
    "In this section we'll run a [SageMaker Training Job](https://docs.aws.amazon.com/sagemaker/latest/dg/how-it-works-training.html) to fine-tune the model on our annotated dataset.\n",
    "\n",
    "In this process:\n",
    "\n",
    "- SageMaker will run the job on a dedicated, managed instance of type we choose (we'll use `ml.p*` or `ml.g*` GPU-accelerated types), allowing us to keep this notebook's resources modest and only pay for the seconds of GPU time the training job needs.\n",
    "- The data as specified in the manifest files will be downloaded from Amazon S3.\n",
    "- The bundle of scripts we provide (in `src/`) will be transparently uploaded to S3 and then run inside the specified SageMaker-provided [framework container](https://docs.aws.amazon.com/sagemaker/latest/dg/docker-containers-prebuilt.html). There's no need for us to build our own container image or implement a serving stack for inference (although fully-custom containers are [also supported](https://docs.aws.amazon.com/sagemaker/latest/dg/docker-containers.html)).\n",
    "- Job hyperparameters will be passed through to our `src/` scripts as CLI arguments.\n",
    "- SageMaker will analyze the logs from the job (i.e. `print()` or `logger` calls from our script) with the regular expressions specified in `metric_definitions`, to scrape structured timeseries metrics like loss and accuracy.\n",
    "- When the job finishes, the contents of the `model` folder in the container will be automatically tarballed and uploaded to a `model.tar.gz` in Amazon S3.\n",
    "\n",
    "Rather than orchestrating this process through the low-level [SageMaker API](https://docs.aws.amazon.com/sagemaker/latest/APIReference/API_CreateTrainingJob.html) (e.g. via [boto3](https://boto3.amazonaws.com/v1/documentation/api/latest/reference/services/sagemaker.html#SageMaker.Client.create_training_job)), we'll use the open-source [SageMaker Python SDK](https://sagemaker.readthedocs.io/en/stable/) (`sagemaker`) for convenience.\n",
    "\n",
    "Rather than using the base [SageMaker PyTorch framework containers](https://sagemaker.readthedocs.io/en/stable/frameworks/pytorch/using_pytorch.html), we'll take advantage of the [tailored containers for Hugging Face](https://sagemaker.readthedocs.io/en/stable/frameworks/huggingface/index.html). You can also refer to [Hugging Face's own docs for training on SageMaker](https://huggingface.co/transformers/sagemaker.html) for more information, and of course the implementation of our training script here in the `src/` folder.\n",
    "\n",
    "First, we'll configure some parameters you may **sometimes wish to re-use across training jobs**. Continuation jobs may want to use the same checkpoint location in S3, while from-scratch training should start fresh\n",
    "\n",
    "▶️ You can choose when to re-run this cell between experiments:"
   ]
  },
  {
   "cell_type": "code",
   "execution_count": null,
   "metadata": {},
   "outputs": [],
   "source": [
    "checkpoint_collection_name = \"checkpoints-\" + datetime.now().strftime(\"%Y-%m-%d-%H-%M-%S\")\n",
    "print(f\"Saving checkpoints to collection {checkpoint_collection_name}\")\n",
    "\n",
    "checkpoint_s3_uri = f\"s3://{bucket_name}/{bucket_prefix}checkpoints/{checkpoint_collection_name}\""
   ]
  },
  {
   "cell_type": "markdown",
   "metadata": {},
   "source": [
    "Next, we'll define the core configuration for our training job:\n",
    "\n",
    "▶️ This should usually be re-run for every new training job"
   ]
  },
  {
   "cell_type": "code",
   "execution_count": null,
   "metadata": {},
   "outputs": [],
   "source": [
    "hyperparameters = {\n",
    "    #\"dataloader_num_workers\": 0,\n",
    "    # (See src/code/config.py for more info on script parameters)\n",
    "    \"annotation_attr\": standard_label_field,\n",
    "    \"images_prefix\": imgs_s3uri[len(\"s3://\"):].partition(\"/\")[2], #thumbs_s3uri[len(\"s3://\"):].partition(\"/\")[2],\n",
    "    \"textract_prefix\": textract_s3uri[len(\"s3://\"):].partition(\"/\")[2],\n",
    "    \"num_labels\": len(fields) + 1,  # +1 for \"other\"\n",
    "\n",
    "    \"num_train_epochs\": 150,  # Set high for automatic HP tuning later\n",
    "    \"early_stopping_patience\": 10,  # Usually stops after <25 epochs on this sample data+config\n",
    "    \"metric_for_best_model\": \"eval_focus_else_acc_minus_one\",\n",
    "    \"greater_is_better\": \"true\",\n",
    "\n",
    "    # Early stopping implies checkpointing every evaluation (epoch), so limit the total checkpoints\n",
    "    # kept to avoid filling up disk:\n",
    "    \"save_total_limit\": 10,\n",
    "}\n",
    "if not pretrained_s3_uri:\n",
    "    # Can also try newer models \"microsoft/layoutlmv2-base-uncased\", \"microsoft/layoutxlm-base\"\n",
    "    # (which require the \"images\" channel)\n",
    "    hyperparameters[\"model_name_or_path\"] = \"microsoft/layoutlm-base-uncased\"\n",
    "\n",
    "def get_hf_metric_regex(metric_name):\n",
    "    \"\"\"Build RegEx string to extract a numeric HuggingFace Transformers metric from logs\n",
    "\n",
    "    HF metric log lines look like a Python dict print e.g:\n",
    "    {'eval_loss': 0.3940396010875702, ..., 'epoch': 1.0}\n",
    "    \"\"\"\n",
    "    scientific_number_exp = r\"(-?[0-9]+(\\.[0-9]+)?(e[+\\-][0-9]+)?)\"\n",
    "    return \"\".join((\n",
    "        \"'\",\n",
    "        metric_name,\n",
    "        \"': \",\n",
    "        scientific_number_exp,\n",
    "        \"[,}]\",\n",
    "    ))\n",
    "\n",
    "metric_definitions = [\n",
    "    { \"Name\": \"epoch\", \"Regex\": get_hf_metric_regex(\"epoch\") },\n",
    "    { \"Name\": \"learning_rate\", \"Regex\": get_hf_metric_regex(\"learning_rate\") },\n",
    "    { \"Name\": \"train:loss\", \"Regex\": get_hf_metric_regex(\"loss\") },\n",
    "    { \"Name\": \"validation:n_examples\", \"Regex\": get_hf_metric_regex(\"eval_n_examples\") },\n",
    "    { \"Name\": \"validation:loss_avg\", \"Regex\": get_hf_metric_regex(\"eval_loss\") },\n",
    "    { \"Name\": \"validation:acc\", \"Regex\": get_hf_metric_regex(\"eval_acc\") },\n",
    "    { \"Name\": \"validation:n_focus_examples\", \"Regex\": get_hf_metric_regex(\"eval_n_focus_examples\") },\n",
    "    { \"Name\": \"validation:focus_acc\", \"Regex\": get_hf_metric_regex(\"eval_focus_acc\") },\n",
    "    { \"Name\": \"validation:target\", \"Regex\": get_hf_metric_regex(\"eval_focus_else_acc_minus_one\") },\n",
    "]\n",
    "\n",
    "estimator = HuggingFaceEstimator(\n",
    "    role=sagemaker.get_execution_role(),\n",
    "    entry_point=\"train.py\",\n",
    "    source_dir=\"src\",\n",
    "    py_version=py_version,\n",
    "    pytorch_version=pt_version,\n",
    "    transformers_version=hf_version,\n",
    "    image_uri=train_image_uri,\n",
    "\n",
<<<<<<< HEAD
    "    base_job_name=\"llm-cfpb-hf\", #\"llmv2-cfpb-hf\",\n",
=======
    "    base_job_name=\"llm-cfpb-hf\",\n",
>>>>>>> 45fa386f
    "    output_path=f\"s3://{bucket_name}/{bucket_prefix}trainjobs\",\n",
    "    #checkpoint_s3_uri=checkpoint_s3_uri,  # Un-comment to turn on checkpoint upload to S3\n",
    "\n",
    "    instance_type=\"ml.g4dn.xlarge\",  # Could also consider ml.p3.2xlarge\n",
    "    instance_count=1,\n",
    "    volume_size=50,\n",
    "\n",
    "    # LLMv2+ requires debugger_hook_config=False. For v1 you could keep the hook enabled and run\n",
    "    # the profiler to explore performance further:\n",
    "    debugger_hook_config=False,\n",
    "#     profiler_config=sagemaker.debugger.ProfilerConfig(\n",
    "#         framework_profile_params=sagemaker.debugger.FrameworkProfile(),\n",
    "#     ),\n",
    "\n",
    "    hyperparameters=hyperparameters,\n",
    "    metric_definitions=metric_definitions,\n",
    "    # Required for our custom dataset loading code (which depends on tokenizer):\n",
    "    environment={ \"TOKENIZERS_PARALLELISM\": \"false\", },\n",
    ")"
   ]
  },
  {
   "cell_type": "markdown",
   "metadata": {},
   "source": [
    "Finally, the below cell will actually kick off the training job and stream logs from the running container.\n",
    "\n",
    "> ℹ️ You'll also be able to check the status of the job in the [Training jobs page of the SageMaker Console](https://console.aws.amazon.com/sagemaker/home?#/jobs)."
   ]
  },
  {
   "cell_type": "code",
   "execution_count": null,
   "metadata": {
    "scrolled": true
   },
   "outputs": [],
   "source": [
    "inputs = {\n",
    "    # What? Why isn't setting estimator input_mode working? Still showing lots of 'downloading input data' time\n",
    "    \"images\": thumbs_s3uri,\n",
    "    \"train\": train_manifest_s3uri,\n",
    "    \"textract\": textract_s3uri + \"/\",\n",
    "    \"validation\": test_manifest_s3uri,\n",
    "}\n",
    "if pretrained_s3_uri:\n",
    "    print(f\"Using custom pre-trained model {pretrained_s3_uri}\")\n",
    "    inputs[\"model_name_or_path\"] = pretrained_s3_uri\n",
    "\n",
    "estimator.fit(inputs)"
   ]
  },
  {
   "cell_type": "markdown",
   "metadata": {},
   "source": [
    "## (Optional) Hyperparameter tuning\n",
    "\n",
    "Particularly when applying novel techniques or working in new domains, we'll often need to find good values for a range of different *hyperparameters* of our proposed algorithms.\n",
    "\n",
    "Rather than spending time manually adjusting these parameters, we can use [SageMaker Automatic Model Tuning](https://docs.aws.amazon.com/sagemaker/latest/dg/automatic-model-tuning.html) which uses an intelligent [Bayesian optimization approach](https://docs.aws.amazon.com/sagemaker/latest/dg/automatic-model-tuning-how-it-works.html) to efficiently and automatically search for high-performing combinations over several training jobs.\n",
    "\n",
    "You can optionally run the cell below to kick off an HPO job for the model:"
   ]
  },
  {
   "cell_type": "code",
   "execution_count": null,
   "metadata": {},
   "outputs": [],
   "source": [
    "tuner = sagemaker.tuner.HyperparameterTuner(\n",
    "    estimator,\n",
    "    \"validation:target\",\n",
    "    base_tuning_job_name=\"llm-cfpb-hpo\",\n",
    "    hyperparameter_ranges={\n",
    "        \"learning_rate\": sagemaker.parameter.ContinuousParameter(\n",
    "            1e-8,\n",
    "            1e-3,\n",
    "            scaling_type=\"Logarithmic\",\n",
    "        ),\n",
    "        \"per_device_train_batch_size\": sagemaker.parameter.CategoricalParameter([2, 4, 6, 8]),\n",
    "        \"label_smoothing_factor\": sagemaker.parameter.CategoricalParameter([0.0, 1e-12, 1e-9, 1e-6]),\n",
    "    },\n",
    "    metric_definitions=metric_definitions,\n",
    "    strategy=\"Bayesian\",\n",
    "    objective_type=\"Maximize\",\n",
    "    max_jobs=21,\n",
    "    max_parallel_jobs=2,\n",
    "    #early_stopping_type=\"Auto\",  # Off by default - could consider turning it on\n",
    "#     warm_start_config=sagemaker.tuner.WarmStartConfig(\n",
    "#         warm_start_type=sagemaker.tuner.WarmStartTypes.IDENTICAL_DATA_AND_ALGORITHM,\n",
    "#         parents={ \"llm-cfpb-hpo-210723-1625\" },\n",
    "#     ),\n",
    ")\n",
    "\n",
    "tuner.fit(\n",
    "    inputs={\n",
    "        \"train\": train_manifest_s3uri,\n",
    "        \"textract\": textract_s3uri + \"/\",\n",
    "        \"validation\": test_manifest_s3uri,\n",
    "    },\n",
    "    wait=False,\n",
    ")"
   ]
  },
  {
   "cell_type": "markdown",
   "metadata": {},
   "source": [
    "This job will run asynchronously so won't block the notebook, but you can check on the status from the [Hyperparameter tuning jobs list](https://console.aws.amazon.com/sagemaker/home?#/hyper-tuning-jobs) of the SageMaker Console."
   ]
  },
  {
   "cell_type": "markdown",
   "metadata": {},
   "source": [
    "## Deploy the model\n",
    "\n",
    "Once our model is trained (or maybe even automatically hyperparameter-tuned over several training jobs), it's ready to be deployed for real-time or batch inference.\n",
    "\n",
    "Note that if, for some reason, you need to recover the state of a previous training or tuning job after a notebook restart or similar, you can `attach()` to training or tuning jobs by name - as shown below:"
   ]
  },
  {
   "cell_type": "code",
   "execution_count": null,
   "metadata": {},
   "outputs": [],
   "source": [
    "# If needed, you can attach to a previous training job by name like this:\n",
<<<<<<< HEAD
    "#estimator = HuggingFaceEstimator.attach(\"xlm-cfpb-hf-2022-05-12-16-40-50-692\")\n",
    "# tuner = sagemaker.tuner.HyperparameterTuner.attach(\"layoutlm-cfpb-hpo-210603-0542\")"
=======
    "# estimator = HuggingFaceEstimator.attach(\"llm-cfpb-210529-0851-006-5ee95cde\")\n",
    "# tuner = sagemaker.tuner.HyperparameterTuner.attach(\"llm-cfpb-hpo-210603-0542\")"
>>>>>>> 45fa386f
   ]
  },
  {
   "cell_type": "markdown",
   "metadata": {},
   "source": [
    "### Easy one-click deployment\n",
    "\n",
    "For straightforward deployment, you can just call `estimator.deploy()` (or equivalently, `tuner.deploy()`):"
   ]
  },
  {
   "cell_type": "code",
   "execution_count": null,
   "metadata": {},
   "outputs": [],
   "source": [
    "training_job_name = estimator.latest_training_job.describe()[\"TrainingJobName\"]\n",
    "# Or:\n",
    "# training_job_name = tuner.best_training_job()\n",
    "\n",
    "predictor = estimator.deploy(\n",
    "    # Avoid us accidentally deploying the model twice by setting name per training job:\n",
    "    endpoint_name=training_job_name,\n",
    "    initial_instance_count=1,\n",
    "    instance_type=\"ml.g4dn.xlarge\",\n",
    "    image_uri=inf_image_uri,\n",
    "    serializer=sagemaker.serializers.JSONSerializer(),\n",
    "    deserializer=sagemaker.deserializers.JSONDeserializer(),\n",
    "    # TODO: Disable once debugging is done\n",
    "    env={ \"PYTHONUNBUFFERED\": \"1\" },\n",
    ")"
   ]
  },
  {
   "cell_type": "markdown",
   "metadata": {},
   "source": [
    "### (Optional) Digging deeper into the model\n",
    "\n",
    "Alternatively, you may instead want to explore the artifacts saved by the training job, or edit the `code` script bundle before deploying the endpoint - especially for debugging any problems with inference. Let's see how:"
   ]
  },
  {
   "cell_type": "code",
   "execution_count": null,
   "metadata": {},
   "outputs": [],
   "source": [
    "smclient = boto3.client(\"sagemaker\")"
   ]
  },
  {
   "cell_type": "code",
   "execution_count": null,
   "metadata": {},
   "outputs": [],
   "source": [
    "training_job_desc = estimator.latest_training_job.describe()\n",
    "model_s3uri = training_job_desc[\"ModelArtifacts\"][\"S3ModelArtifacts\"]\n",
    "model_name = training_job_desc[\"TrainingJobName\"]"
   ]
  },
  {
   "cell_type": "code",
   "execution_count": null,
   "metadata": {},
   "outputs": [],
   "source": [
    "!rm -rf ./data/model\n",
    "!aws s3 cp $model_s3uri ./data/model/model.tar.gz"
   ]
  },
  {
   "cell_type": "code",
   "execution_count": null,
   "metadata": {},
   "outputs": [],
   "source": [
    "!cd data/model && tar -xzvf model.tar.gz"
   ]
  },
  {
   "cell_type": "code",
   "execution_count": null,
   "metadata": {},
   "outputs": [],
   "source": [
    "from sagemaker.huggingface import HuggingFaceModel\n",
    "\n",
    "try:\n",
    "    # Make sure we don't accidentally re-use same model:\n",
    "    smclient.delete_model(ModelName=model_name)\n",
    "    print(f\"Deleted existing model {model_name}\")\n",
    "except smclient.exceptions.ClientError as e:\n",
    "    if not (\n",
    "        e.response[\"Error\"][\"Code\"] in (404, \"404\")\n",
    "        or e.response[\"Error\"].get(\"Message\", \"\").startswith(\"Could not find model\")\n",
    "    ):\n",
    "        raise e\n",
    "\n",
    "model = HuggingFaceModel(\n",
    "    name=model_name,\n",
    "    model_data=model_s3uri,\n",
    "    role=sagemaker.get_execution_role(),\n",
    "    source_dir=\"src/\",\n",
    "    entry_point=\"inference.py\",\n",
    "    py_version=py_version,\n",
    "    pytorch_version=pt_version,\n",
    "    transformers_version=hf_version,\n",
    "    image_uri=inf_image_uri,\n",
    "    \n",
    "    env={\n",
    "        \"PYTHONUNBUFFERED\": \"1\",  # TODO: Disable once debugging is done\n",
    "        \"MMS_MAX_REQUEST_SIZE\": str(100*1024*1024),  # 100MiB instead of default ~6.2MiB\n",
    "        \"MMS_MAX_RESPONSE_SIZE\": str(100*1024*1024),  # 100MiB instead of default ~6.2MiB\n",
    "    },\n",
    ")"
   ]
  },
  {
   "cell_type": "code",
   "execution_count": null,
   "metadata": {},
   "outputs": [],
   "source": [
    "try:\n",
    "    # Delete previous endpoint, if already in use:\n",
    "    predictor.delete_endpoint(delete_endpoint_config=True)\n",
    "    print(\"Deleting previous endpoint...\")\n",
    "    time.sleep(8)\n",
    "except (NameError, smclient.exceptions.ResourceNotFound):\n",
    "    pass  # No existing endpoint to delete\n",
    "except smclient.exceptions.ClientError as e:\n",
    "    if \"Could not find\" not in e.response[\"Error\"].get(\"Message\", \"\"):\n",
    "        raise e\n",
    "\n",
    "\n",
    "print(\"Deploying model...\")\n",
    "predictor = model.deploy(\n",
    "    endpoint_name=training_job_desc[\"TrainingJobName\"],\n",
    "    initial_instance_count=1,\n",
    "    instance_type=\"ml.g4dn.xlarge\",\n",
    "    serializer=sagemaker.serializers.JSONSerializer(),\n",
    "    deserializer=sagemaker.deserializers.JSONDeserializer(),\n",
    "    # TODO: Disable once debugging is done\n",
    "    env={\n",
    "        \"PYTHONUNBUFFERED\": \"1\",  # TODO: Disable once debugging is done\n",
    "        \"MMS_MAX_REQUEST_SIZE\": str(100*1024*1024),  # 100MiB instead of default ~6.2MiB\n",
    "        \"MMS_MAX_RESPONSE_SIZE\": str(100*1024*1024),  # 100MiB instead of default ~6.2MiB\n",
    "    },\n",
    ")\n",
    "print(\"\\nDone!\")"
   ]
  },
  {
   "cell_type": "markdown",
   "metadata": {},
   "source": [
    "### (Optional) Optimize costs with Asynchronous Inference\n",
    "\n",
    "In the examples above, we deployed the trained model to a [real-time inference endpoint](https://docs.aws.amazon.com/sagemaker/latest/dg/realtime-endpoints.html) on SageMaker. These real-time endpoints provide synchronous (request-response) inference, and can be configured to [auto-scale](https://docs.aws.amazon.com/sagemaker/latest/dg/endpoint-auto-scaling.html) based on demand.\n",
    "\n",
    "However, for [SageMaker asynchronous inference](https://docs.aws.amazon.com/sagemaker/latest/dg/async-inference.html) may be a better fit for many document processing use-cases:\n",
    "\n",
    "1. Unlike real-time endpoints (at the time of writing), asynchronous endpoints can [auto-scale down to zero instances](https://docs.aws.amazon.com/sagemaker/latest/dg/async-inference-autoscale.html). This can offer substantial cost savings if your business process is low-volume and often idle: With the trade-off that overall process latency may increase, especially for cold-start requests.\n",
    "1. Asynchronous inference can support longer timeouts and larger request/response payload sizes than real-time: Which can be useful in cases where an individual document may be long and take a significant time to process with a model.\n",
    "\n",
    "The OCR pipeline stack is configured to handle either synchronous or asynchronous endpoints by default, so you can alternatively set up an auto-scaling asynchronous endpoint as shown below and use that in the pipeline later.\n",
    "\n",
    "First, create the asynchronous endpoint:\n",
    "\n",
    "- As detailed in the [SDK docs](https://sagemaker.readthedocs.io/en/stable/overview.html#sagemaker-asynchronous-inference), the optional `async_inference_config` parameter tells SageMaker that the endpoint will be asynchronous rather than real-time.\n",
    "- For permissions integration, our async endpoint will need to store its outputs in the proper S3 location the pipeline is expecting (`output_path`). We can look that up from here in the notebook via the same SSM-based `config` we've seen before.\n",
    "- To resume the pipeline when the model processes a document, our endpoint will need to notify the pipeline's SNS topic. Again, this is given on `config`.\n",
    "- While the *SageMaker* limits on request/response size are higher for asynchronous endpoints than real-time, we need to also make sure the serving stack *within the container* is configured to support very large payloads. Setting the `MMS_MAX_REQUEST_SIZE` and `MMS_MAX_RESPONSE_SIZE` environment variables below prevents errors related to this. For more information see the [AWSLabs Multi-Model Server configuration doc](https://github.com/awslabs/multi-model-server/blob/master/docs/configuration.md) and corresponding page [for TorchServe](https://github.com/pytorch/serve/blob/master/docs/configuration.md#other-properties)."
   ]
  },
  {
   "cell_type": "code",
   "execution_count": null,
   "metadata": {},
   "outputs": [],
   "source": [
    "try:\n",
    "    # Delete previous endpoint, if already in use:\n",
    "    predictor_async.delete_endpoint(delete_endpoint_config=True)\n",
    "    print(\"Deleting previous endpoint...\")\n",
    "    time.sleep(8)\n",
    "except (NameError, smclient.exceptions.ResourceNotFound):\n",
    "    pass  # No existing endpoint to delete\n",
    "except smclient.exceptions.ClientError as e:\n",
    "    if \"Could not find\" not in e.response[\"Error\"].get(\"Message\", \"\"):\n",
    "        raise e\n",
    "\n",
    "\n",
    "training_job_name = estimator.latest_training_job.describe()[\"TrainingJobName\"]\n",
    "predictor_async = estimator.deploy(\n",
    "    # Avoid us accidentally deploying the model twice by setting name per training job:\n",
    "    endpoint_name=f\"async-{training_job_name}\",\n",
    "    initial_instance_count=1,\n",
    "    instance_type=\"ml.g4dn.xlarge\",\n",
    "    serializer=sagemaker.serializers.JSONSerializer(),\n",
    "    deserializer=sagemaker.deserializers.JSONDeserializer(),\n",
    "    env={\n",
    "        \"PYTHONUNBUFFERED\": \"1\",  # TODO: Disable once debugging is done\n",
    "        \"MMS_MAX_REQUEST_SIZE\": str(100*1024*1024),  # 100MiB instead of default ~6.2MiB\n",
    "        \"MMS_MAX_RESPONSE_SIZE\": str(100*1024*1024),  # 100MiB instead of default ~6.2MiB\n",
    "    },\n",
    "    async_inference_config=sagemaker.async_inference.AsyncInferenceConfig(\n",
    "        output_path=f\"s3://{config.model_results_bucket}\",\n",
    "        max_concurrent_invocations_per_instance=2,\n",
    "        notification_config={\n",
    "            \"SuccessTopic\": config.model_callback_topic_arn,\n",
    "            \"ErrorTopic\": config.model_callback_topic_arn,\n",
    "        },\n",
    "    ),\n",
    ")"
   ]
  },
  {
   "cell_type": "markdown",
   "metadata": {},
   "source": [
    "Next, [configure auto-scaling](https://docs.aws.amazon.com/sagemaker/latest/dg/async-inference-autoscale.html) for the endpoint by first registering it with the [application auto-scaling service](https://docs.aws.amazon.com/autoscaling/application/userguide/what-is-application-auto-scaling.html) and then applying a scaling policy:"
   ]
  },
  {
   "cell_type": "code",
   "execution_count": null,
   "metadata": {},
   "outputs": [],
   "source": [
    "appscaling = boto3.client(\"application-autoscaling\")\n",
    "\n",
    "# Define and register your endpoint variant\n",
    "appscaling.register_scalable_target(\n",
    "    ServiceNamespace=\"sagemaker\",\n",
    "    ResourceId=f\"endpoint/{predictor_async.endpoint_name}/variant/AllTraffic\",\n",
    "    ScalableDimension=\"sagemaker:variant:DesiredInstanceCount\",\n",
    "    MinCapacity=0,  # (MinCapacity 0 not supported with real-time endpoints)\n",
    "    MaxCapacity=5,\n",
    ")\n",
    "print(f\"Endpoint registered with auto-scaling service: {predictor_async.endpoint_name}\")"
   ]
  },
  {
   "cell_type": "code",
   "execution_count": null,
   "metadata": {},
   "outputs": [],
   "source": [
    "scaling_policy_resp = appscaling.put_scaling_policy(\n",
    "    PolicyName=f\"sagemaker-endpoint-{predictor_async.endpoint_name}\",\n",
    "    ServiceNamespace=\"sagemaker\",\n",
    "    ResourceId=f\"endpoint/{predictor_async.endpoint_name}/variant/AllTraffic\",\n",
    "    ScalableDimension=\"sagemaker:variant:DesiredInstanceCount\",\n",
    "    PolicyType=\"TargetTrackingScaling\",\n",
    "    TargetTrackingScalingPolicyConfiguration={\n",
    "        \"TargetValue\": 5.0,\n",
    "        \"CustomizedMetricSpecification\": {\n",
    "            \"MetricName\": \"ApproximateBacklogSizePerInstance\",\n",
    "            \"Namespace\": \"AWS/SageMaker\",\n",
    "            \"Dimensions\": [\n",
    "                { \"Name\": \"EndpointName\", \"Value\": predictor_async.endpoint_name },\n",
    "            ],\n",
    "            \"Statistic\": \"Average\",\n",
    "        },\n",
    "        \"ScaleInCooldown\": 5 * 60,  # (seconds)\n",
    "        \"ScaleOutCooldown\": 2 * 60,  # (seconds)\n",
    "    }\n",
    ")\n",
    "print(f\"Created/updated scaling policy ARN:\\n{scaling_policy_resp['PolicyARN']}\")"
   ]
  },
  {
   "cell_type": "markdown",
   "metadata": {},
   "source": [
    "If needed, the policy can be later deleted and the endpoint de-registered from auto-scaling:"
   ]
  },
  {
   "cell_type": "code",
   "execution_count": null,
   "metadata": {},
   "outputs": [],
   "source": [
    "# appscaling.delete_scaling_policy(\n",
    "#     PolicyName=f\"sagemaker-endpoint-{predictor_async.endpoint_name}\",\n",
    "#     ServiceNamespace=\"sagemaker\",\n",
    "#     ResourceId=f\"endpoint/{predictor_async.endpoint_name}/variant/AllTraffic\",\n",
    "#     ScalableDimension=\"sagemaker:variant:DesiredInstanceCount\",\n",
    "# )\n",
    "# print(f\"Auto-scaling policy deleted for endpoint {predictor_async.endpoint_name}\")\n",
    "\n",
    "# appscaling.deregister_scalable_target(\n",
    "#     ServiceNamespace=\"sagemaker\"\n",
    "#     ResourceId=f\"endpoint/{predictor_async.endpoint_name}/variant/AllTraffic\",\n",
    "#     ScalableDimension=\"sagemaker:variant:DesiredInstanceCount\",\n",
    "# )\n",
    "# print(f\"Auto-scaling de-registered from endpoint {predictor_async.endpoint_name}\")"
   ]
  },
  {
   "cell_type": "markdown",
   "metadata": {},
   "source": [
    "## Using the Model\n",
    "\n",
    "Once the deployment is complete, we're ready to try it out with some real-time requests!"
   ]
  },
  {
   "cell_type": "code",
   "execution_count": null,
   "metadata": {},
   "outputs": [],
   "source": [
    "# As with estimators, you can attach the notebook to a previously deployed endpoint like this:\n",
    "# from sagemaker.huggingface import HuggingFacePredictor\n",
    "# predictor = HuggingFacePredictor(\n",
    "#     \"llm-cfpb-hf-2021-09-02-01-08-11-234\",\n",
    "#     serializer=sagemaker.serializers.JSONSerializer(),\n",
    "#     deserializer=sagemaker.deserializers.JSONDeserializer(),\n",
    "# )"
   ]
  },
  {
   "cell_type": "markdown",
   "metadata": {},
   "source": [
    "### Extract clean input images on-demand\n",
    "\n",
    "In notebook 1, we used a batch SageMaker Processing Job to extract clean page images from raw source documents, ready to use with SageMaker Ground Truth. This same job also produced resized \"thumbnail\" images to feed into the visual inputs of multi-modal models in training.\n",
    "\n",
    "Therefore to get the most out of our deployed trained model, we'll need to also be able to generate these thumbnail images **on-demand** whenever a new document comes in.\n",
    "\n",
    "In this section, we'll achieve this by deploying the same pre-processing code to a SageMaker inference endpoint - which is made easier because:\n",
    "\n",
    "- A SageMaker inference container (PyTorch) was used as the base image for the processing container, so a serving stack is already present\n",
    "- The [preproc/inference.py script](preproc/inference.py) was written [to work with this PyTorch serving stack](https://sagemaker.readthedocs.io/en/stable/frameworks/pytorch/using_pytorch.html#id3) (exposing custom `model_fn`, `input_fn`, `predict_fn`, `output_fn`)\n",
    "\n",
    "First, configure the custom ECR container URI as in the previous notebook and check the image exists:"
   ]
  },
  {
   "cell_type": "code",
   "execution_count": null,
   "metadata": {},
   "outputs": [],
   "source": [
    "# Custom container image config as per last notebook\n",
    "preproc_repo_name = \"sm-ocr-preproc\"\n",
    "preproc_image_tag = \"pytorch-1.10-inf-cpu\"\n",
    "\n",
    "# Combine together into the final URI:\n",
    "account_id = sagemaker.Session().account_id()\n",
    "region = os.environ[\"AWS_REGION\"]\n",
    "preproc_image_uri = \"{}.dkr.ecr.{}.amazonaws.com/{}:{}\".format(\n",
    "    account_id, region, preproc_repo_name, preproc_image_tag\n",
    ")\n",
    "\n",
    "# Check from notebook whether the expected image is present in ECR:\n",
    "ecr = boto3.client(\"ecr\")\n",
    "imgs_desc = ecr.describe_images(\n",
    "    registryId=account_id,\n",
    "    repositoryName=preproc_repo_name,\n",
    "    imageIds=[{ \"imageTag\": preproc_image_tag }],\n",
    ")\n",
    "assert len(imgs_desc[\"imageDetails\"]) > 0, f\"Couldn't find ECR image {preproc_image_uri}\"\n",
    "print(f\"Found pre-processing image: {preproc_image_uri}\")"
   ]
  },
  {
   "cell_type": "markdown",
   "metadata": {},
   "source": [
    "Next, we'll produce a `.tar.gz` file in the format the PyTorch container expects: With inference code in a `code/` subfolder and the entry point at `code/inference.py`.\n",
    "\n",
    "We'll print out the final archive's contents, and upload the compressed file to S3:\n",
    "\n",
    "> ⚠️ **Note:** There's no actual \"model\" in this tarball - PyTorch or otherwise - because the script just defines code to extract and resize page images. But because a dummy `model_fn` is defined, this is not a problem and the endpoint won't crash from failing to find a model."
   ]
  },
  {
   "cell_type": "code",
   "execution_count": null,
   "metadata": {},
   "outputs": [],
   "source": [
    "# Compress the archive locally and list the compressed contents:\n",
    "preproc_model_path = util.deployment.tar_as_inference_code(\"preproc\", \"data/preproc-model.tar.gz\")\n",
    "print(f\"(Re)-created {preproc_model_path}\")\n",
    "!tar -ztvf {preproc_model_path}\n",
    "print()\n",
    "\n",
    "# Upload to S3:\n",
    "preproc_model_key = f\"{bucket_prefix}preproc-model/model.tar.gz\"\n",
    "preproc_model_s3uri = f\"s3://{bucket_name}/{preproc_model_key}\"\n",
    "!aws s3 cp {preproc_model_path} {preproc_model_s3uri}"
   ]
  },
  {
   "cell_type": "markdown",
   "metadata": {},
   "source": [
    "Once a `model.tar.gz` is available on S3, we're ready to create and deploy a SageMaker \"Model\" and Endpoint as before:"
   ]
  },
  {
   "cell_type": "code",
   "execution_count": null,
   "metadata": {},
   "outputs": [],
   "source": [
    "from sagemaker.pytorch import PyTorchModel\n",
    "\n",
    "preproc_model = PyTorchModel(\n",
    "    name=\"ocr-thumbnail-1\",\n",
    "    model_data=preproc_model_s3uri,\n",
    "    # Automatically pick up 'code/inference.py' without checking for it existing locally:\n",
    "    entry_point=None,\n",
    "    framework_version=\"1.10\",\n",
    "    py_version=\"py38\",\n",
    "    image_uri=preproc_image_uri,\n",
    "    role=sagemaker.get_execution_role(),\n",
    "    env={\n",
    "        \"PYTHONUNBUFFERED\": \"1\",  # TODO: Disable once debugging is done\n",
    "        \"MMS_MAX_REQUEST_SIZE\": str(100*1024*1024),  # 100MiB instead of default ~6.2MiB\n",
    "        \"MMS_MAX_RESPONSE_SIZE\": str(100*1024*1024),  # 100MiB instead of default ~6.2MiB\n",
    "    },\n",
    ")\n",
    "\n",
    "preproc_predictor = preproc_model.deploy(\n",
    "    initial_instance_count=1,\n",
    "    instance_type=\"ml.m5.xlarge\",\n",
    "    async_inference_config=sagemaker.async_inference.AsyncInferenceConfig(\n",
    "        output_path=f\"s3://{config.model_results_bucket}/preproc\",\n",
    "        max_concurrent_invocations_per_instance=2,\n",
    "        notification_config={\n",
    "            \"SuccessTopic\": config.thumbnails_callback_topic_arn,\n",
    "            \"ErrorTopic\": config.thumbnails_callback_topic_arn,\n",
    "        },\n",
    "    ),\n",
    ")"
   ]
  },
  {
   "cell_type": "code",
   "execution_count": null,
   "metadata": {},
   "outputs": [],
   "source": [
    "# Of course, you can also attach to previously-deployed pre-processing endpoint:\n",
    "\n",
    "# endpoint_name=\"ocr-thumbnail-1-2022-05-11-07-43-44-370\"\n",
    "# preproc_predictor = sagemaker.predictor_async.AsyncPredictor(\n",
    "#     sagemaker.Predictor(endpoint_name),\n",
    "#     name=endpoint_name,\n",
    "# )\n",
    "\n",
    "preproc_predictor"
   ]
  },
  {
   "cell_type": "markdown",
   "metadata": {},
   "source": [
    "This endpoint accepts images or documents and outputs resized page thumbnail images.\n",
    "\n",
    "For multi-page documents the main output format is `application/x-npz`, which produces a [compressed numpy archive](https://numpy.org/doc/stable/reference/generated/numpy.savez_compressed.html#numpy.savez_compressed) in which `images` is an **array of images** each represented by **PNG bytes**. These formats require customizing the client (predictor) *serializer* and *deserializer* from the default for PyTorch. Since `Predictor` de/serializers set the `Content-Type` and `Accept` headers, we'll also need to re-configure the serializer whenever switching between input document types (for example PDF vs PNG).\n",
    "\n",
    "To support potentially large documents, the preprocessor is deployed to an **asynchronous** endpoint which enables larger request and response payload sizes.\n",
    "\n",
    "So how would it look to test the endpoint from Python? Let's see an example:"
   ]
  },
  {
   "cell_type": "code",
   "execution_count": null,
   "metadata": {},
   "outputs": [],
   "source": [
    "%%time\n",
    "\n",
    "# Choose an input (document or image):\n",
    "input_file = \"data/raw/121 Financial Credit Union/Visa Credit Card Agreement.pdf\"\n",
    "#input_file = \"data/imgs-clean/121 Financial Credit Union/Visa Credit Card Agreement-0001-1.png\"\n",
    "\n",
    "# Ensure de/serializers are correctly set up:\n",
    "preproc_predictor.serializer = util.deployment.FileSerializer.from_filename(input_file)\n",
    "preproc_predictor.deserializer = util.deployment.CompressedNumpyDeserializer()\n",
    "# Duplication because of https://github.com/aws/sagemaker-python-sdk/issues/3100\n",
    "preproc_predictor.predictor.serializer = preproc_predictor.serializer\n",
    "preproc_predictor.predictor.deserializer = preproc_predictor.deserializer\n",
    "\n",
    "# Run prediction:\n",
    "print(\"Calling endpoint...\")\n",
    "resp = preproc_predictor.predict(input_file)\n",
    "print(f\"Got response of type {type(resp)}\")\n",
    "\n",
    "# Render result:\n",
    "util.viz.draw_thumbnails_response(resp)"
   ]
  },
  {
   "cell_type": "markdown",
   "metadata": {},
   "source": [
    "Once the thumbnailing endpoint is deployed, we need to connect it to the deployed OCR pipeline:\n",
    "\n",
    "> ℹ️ We'll discuss this process in more detail for the language model endpoint later"
   ]
  },
  {
   "cell_type": "code",
   "execution_count": null,
   "metadata": {},
   "outputs": [],
   "source": [
    "thumbnail_endpoint_name = preproc_predictor.endpoint_name\n",
    "print(f\"Configuring pipeline with thumbnailer: {thumbnail_endpoint_name}\")\n",
    "\n",
    "ssm = boto3.client(\"ssm\")\n",
    "ssm.put_parameter(\n",
    "    Name=config.thumbnail_endpoint_name_param,\n",
    "    Overwrite=True,\n",
    "    Value=thumbnail_endpoint_name,\n",
    ")"
   ]
  },
  {
   "cell_type": "markdown",
   "metadata": {},
   "source": [
    "### Making requests and rendering results\n",
    "\n",
    "The layout+language model accepts Textract-like JSON (e.g. as returned by [AnalyzeDocument](https://docs.aws.amazon.com/textract/latest/dg/API_AnalyzeDocument.html#API_AnalyzeDocument_ResponseSyntax) or [DetectDocumentText](https://docs.aws.amazon.com/textract/latest/dg/API_DetectDocumentText.html#API_DetectDocumentText_ResponseSyntax) APIs) and classifies each `WORD` [block](https://docs.aws.amazon.com/textract/latest/dg/API_Block.html) according to the entity classes we defined earlier: Returning the same JSON with additional fields added to indicate the predictions.\n",
    "\n",
    "We can use utility functions to render these predictions as we did the manual annotations previously:\n",
    "\n",
    "> ⚠️ **Note:** For long multi-page documents these JSON objects could become very large (many-MB), which can cross scaling thresholds such as configured payload limits (from SageMaker and/or TorchServe), inference timeouts (from SageMaker and/or TorchServe) or available memory.\n",
    ">\n",
    "> The handling logic in [src/code/inference.py](src/code/inference.py) supports a range of workarounds for this such as specific page selection and passing input and/or output by S3 reference instead of inline - as demonstrated below."
   ]
  },
  {
   "cell_type": "code",
   "execution_count": null,
   "metadata": {},
   "outputs": [],
   "source": [
    "import ipywidgets as widgets\n",
    "import trp\n",
    "\n",
    "# Enabling thumbnails will significantly increase inference time here, but can improve results for\n",
    "# models that consume image features (like LayoutLMv2, XLM):\n",
    "include_thumbnails = False\n",
    "\n",
    "def predict_from_manifest_item(\n",
    "    item,\n",
    "    predictor,\n",
    "    imgs_s3key_prefix=imgs_s3uri[len(\"s3://\"):].partition(\"/\")[2],\n",
    "    raw_s3uri_prefix=raw_s3uri,\n",
    "    textract_s3key_prefix=textract_s3uri[len(\"s3://\"):].partition(\"/\")[2],\n",
    "    imgs_local_prefix=\"data/imgs-clean\",\n",
    "    textract_local_prefix=\"data/textracted\",\n",
    "    draw=True,\n",
    "):\n",
    "    paths = util.viz.local_paths_from_manifest_item(\n",
    "        item,\n",
    "        imgs_s3key_prefix,\n",
    "        textract_s3key_prefix=textract_s3key_prefix,\n",
    "        imgs_local_prefix=imgs_local_prefix,\n",
    "        textract_local_prefix=textract_local_prefix,\n",
    "    )\n",
    "\n",
    "    if include_thumbnails:\n",
    "        doc_textract_s3key = item[\"textract-ref\"][len(\"s3://\"):].partition(\"/\")[2]\n",
    "        doc_raw_s3uri = raw_s3uri_prefix + doc_textract_s3key[len(textract_s3key_prefix):].rpartition(\"/\")[0]\n",
    "        print(f\"Fetching thumbnails for {doc_raw_s3uri}\")\n",
    "        thumbs_async = preproc_predictor.predict_async(input_path=doc_raw_s3uri)\n",
    "        thumbs_bucket, _, thumbs_key = thumbs_async.output_path[len(\"s3://\"):].partition(\"/\")\n",
    "        # Wait for the request to complete:\n",
    "        thumbs_async.get_result(sagemaker.async_inference.WaiterConfig())\n",
    "        req_extras = { \"S3Thumbnails\": { \"Bucket\": thumbs_bucket, \"Key\": thumbs_key } }\n",
    "        print(\"Got thumbnails result\")\n",
    "    else:\n",
    "        req_extras = {}\n",
    "\n",
    "\n",
    "    ## Basic inline request/response may fail for large, multi-page documents (because of breaking\n",
    "    ## the 5MB real-time inference payload limit; or the model running out of memory):\n",
    "#     with open(paths[\"textract\"], \"r\") as ftextract:\n",
    "#         result_json = predictor.predict(json.loads(ftextract.read()))\n",
    "\n",
    "    ## We can strip the JSON down to only the target page of interest like this:\n",
    "#     with open(paths[\"textract\"], \"r\") as ftextract:\n",
    "#         result_json = predictor.predict({\n",
    "#             \"Blocks\": trp.Document(\n",
    "#                 json.loads(ftextract.read()),\n",
    "#             ).pages[item[\"page-num\"] - 1].blocks\n",
    "#         })\n",
    "\n",
    "    ## Or have the model refer directly to S3 and return us only the page of interest:\n",
    "    result_json = predictor.predict({\n",
    "        \"S3Input\": { \"S3Uri\": item[\"textract-ref\"] },\n",
    "        \"TargetPageNum\": item[\"page-num\"],\n",
    "        \"TargetPageOnly\": True,\n",
    "        **req_extras,\n",
    "    })\n",
    "\n",
    "    ## If we wanted, we could even have the model save results to S3 and fetch them ourselves:\n",
    "    ## (Which is what the OCR pipeline does when configured with a real-time endpoint)\n",
    "#     result_json = predictor.predict({\n",
    "#         \"S3Input\": { \"S3Uri\": item[\"textract-ref\"] },\n",
    "#         \"TargetPageNum\": item[\"page-num\"],\n",
    "#         \"TargetPageOnly\": True,\n",
    "#         \"S3Output\": { \"Bucket\": bucket_name, \"Key\": f\"{bucket_prefix}tmp/model-result\" },\n",
    "#     })\n",
    "#     result_json = json.loads(\n",
    "#         s3.Bucket(result_json[\"Bucket\"]).Object(result_json[\"Key\"]).get()[\"Body\"].read()\n",
    "#     )\n",
    "\n",
    "    if \"Warnings\" in result_json:\n",
    "        for warning in result_json[\"Warnings\"]:\n",
    "            logger.warning(warning)\n",
    "    result_trp = trp.Document(result_json)\n",
    "\n",
    "    if draw:\n",
    "        util.viz.draw_smgt_annotated_page(\n",
    "            paths[\"image\"],\n",
    "            entity_classes,\n",
    "            annotations=[],\n",
    "            textract_result=result_trp,\n",
    "            # Note that page_num should be item[\"page-num\"] if we requested the full set of pages\n",
    "            # from the model above:\n",
    "            page_num=1,\n",
    "        )\n",
    "    return result_trp\n",
    "\n",
    "\n",
    "widgets.interact(\n",
    "    lambda ix: predict_from_manifest_item(\n",
    "        test_examples[ix],\n",
    "        predictor,\n",
    "    ),\n",
    "    ix=widgets.IntSlider(\n",
    "        min=0,\n",
    "        max=len(test_examples) - 1,\n",
    "        step=1,\n",
    "        value=0,\n",
    "        description=\"Example:\",\n",
    "    )\n",
    ")"
   ]
  },
  {
   "cell_type": "markdown",
   "metadata": {},
   "source": [
    "### From token classification to entity detection\n",
    "\n",
    "You may have noticed a slight mismatch: We're talking about extracting 'fields' or 'entities' from the document, but our model just classifies individual words. Going from words to entities assumes we're able to understand which words go \"together\" and what order they should be read in.\n",
    "\n",
    "Fortunately, Textract helps us out with this too as the word blocks are already collected into `LINE`s.\n",
    "\n",
    "For many straightforward applications, we can simply loop through the lines on a page and define an \"entity detection\" as a contiguous group of the same class - as below:"
   ]
  },
  {
   "cell_type": "code",
   "execution_count": null,
   "metadata": {},
   "outputs": [],
   "source": [
    "res = predict_from_manifest_item(\n",
    "    test_examples[6],\n",
    "    predictor,\n",
    "    draw=False,\n",
    ")"
   ]
  },
  {
   "cell_type": "code",
   "execution_count": null,
   "metadata": {},
   "outputs": [],
   "source": [
    "other_cls = len(entity_classes)\n",
    "prev_cls = other_cls\n",
    "current_entity = \"\"\n",
    "\n",
    "for page in res.pages:\n",
    "    for line in page.lines:\n",
    "        for word in line.words:\n",
    "            pred_cls = word._block[\"PredictedClass\"]\n",
    "            if pred_cls != prev_cls:\n",
    "                if prev_cls != other_cls:\n",
    "                    print(f\"----------\\n{entity_classes[prev_cls]}:\\n{current_entity}\")\n",
    "                prev_cls = pred_cls\n",
    "                if pred_cls != other_cls:\n",
    "                    current_entity = word.text\n",
    "                else:\n",
    "                    current_entity = \"\"\n",
    "                continue\n",
    "            current_entity = \" \".join((current_entity, word.text))\n"
   ]
  },
  {
   "cell_type": "markdown",
   "metadata": {},
   "source": [
    "Of course there may be some instances where this heuristic breaks down, but we still have access to all the position (and text) information from each `LINE` and `WORD` to write additional rules for reading order and separation if wanted."
   ]
  },
  {
   "cell_type": "markdown",
   "metadata": {},
   "source": [
    "### Integrating the model with the OCR Pipeline\n",
    "\n",
    "If you've deployed the **OCR pipeline stack** in your AWS Account, you can now configure it to use this endpoint as follows:\n",
    "\n",
    "- First, identify the **endpoint name** of your deployed model. Assuming you created the predictor as above, you can simply run the following cell:"
   ]
  },
  {
   "cell_type": "code",
   "execution_count": null,
   "metadata": {},
   "outputs": [],
   "source": [
    "print(predictor.endpoint_name)"
   ]
  },
  {
   "cell_type": "markdown",
   "metadata": {},
   "source": [
    "- Next, identify the **AWS Systems Manager Parameter** that configures the SageMaker endpoint for the OCR pipeline stack.\n",
    "\n",
    "The below code should pull it through for you, but alternatively you can refer to your stack's **Outputs** in the [AWS CloudFormation Console](https://console.aws.amazon.com/cloudformation/home?#/stacks). The Output name should include `SageMakerEndpoint`."
   ]
  },
  {
   "cell_type": "code",
   "execution_count": null,
   "metadata": {},
   "outputs": [],
   "source": [
    "print(config.sagemaker_endpoint_name_param)"
   ]
  },
  {
   "cell_type": "markdown",
   "metadata": {},
   "source": [
    "- Finally, we'll update this SSM parameter to point to the deployed SageMaker endpoint.\n",
    "\n",
    "The below code should do this for you automatically:\n",
    "\n",
    "> ⚠️ **Note:** The [Lambda function](../pipeline/enrichment/fn-call-sagemaker/main.py) that calls your model from the OCR pipeline caches the endpoint name for a few minutes (`CACHE_TTL_SECONDS`) to reduce unnecessary ssm:GetParameter calls - so it may take a little time for an update here to take effect if you already processed a document recently."
   ]
  },
  {
   "cell_type": "code",
   "execution_count": null,
   "metadata": {},
   "outputs": [],
   "source": [
    "pipeline_endpoint_name = predictor.endpoint_name\n",
    "# Or, if you deployed a SageMaker async endpoint to use instead:\n",
    "#pipeline_endpoint_name = predictor_async.endpoint_name\n",
    "\n",
    "print(f\"Configuring pipeline with model: {pipeline_endpoint_name}\")\n",
    "\n",
    "ssm = boto3.client(\"ssm\")\n",
    "ssm.put_parameter(\n",
    "    Name=config.sagemaker_endpoint_name_param,\n",
    "    Overwrite=True,\n",
    "    Value=pipeline_endpoint_name,\n",
    ")"
   ]
  },
  {
   "cell_type": "markdown",
   "metadata": {},
   "source": [
    "Alternatively, you could open the [AWS Systems Manager Parameter Store console](https://console.aws.amazon.com/systems-manager/parameters/?tab=Table) and click on the *name* of the parameter to open its detail page, then the **Edit** button in the top right corner as shown below:\n",
    "\n",
    "![](img/ssm-param-detail-screenshot.png \"Screenshot of SSM parameter detail page showing Edit button\")\n",
    "\n",
    "From this screen you can manually set the **Value** of the parameter and save the changes.\n",
    "\n",
    "Whether you updated the SSM parameter via code or the console, your stack is now configured to use the deployed model for OCR enrichment!\n"
   ]
  },
  {
   "cell_type": "markdown",
   "metadata": {},
   "source": [
    "### Updating the pipeline entity definitions\n",
    "\n",
    "As well as configuring the *enrichment* stage of the pipeline to reference the deployed version of the model, we need to configure the *post-processing* stage to match the model's **definition of entity/field types**.\n",
    "\n",
    "The entity configuration is as we saved in the previous notebook, but the `annotation_guidance` attributes are not needed:\n",
    "\n",
    "> ℹ️ **Note:** As well as the mapping from ID numbers (returned by the model) to human-readable class names, this configuration controls how the pipeline consolidates entity matches into \"fields\" of the document: E.g. choosing the \"most likely\" or \"first\" value between multiple detections, or setting up a multi-value field."
   ]
  },
  {
   "cell_type": "code",
   "execution_count": null,
   "metadata": {},
   "outputs": [],
   "source": [
    "pipeline_entity_config = json.dumps([f.to_dict(omit=[\"annotation_guidance\"]) for f in fields], indent=2)\n",
    "print(pipeline_entity_config)"
   ]
  },
  {
   "cell_type": "markdown",
   "metadata": {},
   "source": [
    "As above, you *could* set this value manually in the SSM console for the parameter named as `EntityConfig`.\n",
    "\n",
    "...But we can make the same update via code through the APIs:"
   ]
  },
  {
   "cell_type": "code",
   "execution_count": null,
   "metadata": {},
   "outputs": [],
   "source": [
    "print(f\"Setting pipeline entity configuration\")\n",
    "ssm.put_parameter(\n",
    "    Name=config.entity_config_param,\n",
    "    Overwrite=True,\n",
    "    Value=pipeline_entity_config,\n",
    ")"
   ]
  },
  {
   "cell_type": "markdown",
   "metadata": {},
   "source": [
    "### Trying out the pipeline\n",
    "\n",
    "To see the pipeline in action:\n",
    "\n",
    "▶️ **Open** the [AWS Step Functions Console](https://console.aws.amazon.com/states/home?#/statemachines) and click on the name of your *State Machine* from the list to see its details.\n",
    "\n",
    "(If you can't find it in the list, the code below should look it up for you or you can check the *Outputs* tab of your pipeline stack in the [AWS CloudFormation Console](https://console.aws.amazon.com/cloudformation/home?#/stacks))"
   ]
  },
  {
   "cell_type": "code",
   "execution_count": null,
   "metadata": {},
   "outputs": [],
   "source": [
    "print(\"Your pipeline state machine is:\")\n",
    "print(config.pipeline_sfn_arn.rpartition(\":\")[2])"
   ]
  },
  {
   "cell_type": "markdown",
   "metadata": {},
   "source": [
    "▶️ **Locate** your pipeline's `InputBucket` in [Amazon S3](https://s3.console.aws.amazon.com/s3/home?)\n",
    "\n",
    "(Likewise you can look this up from CloudFormation or using the below)"
   ]
  },
  {
   "cell_type": "code",
   "execution_count": null,
   "metadata": {},
   "outputs": [],
   "source": [
    "print(\"Your pipeline's input S3 bucket:\")\n",
    "print(config.pipeline_input_bucket_name)"
   ]
  },
  {
   "cell_type": "markdown",
   "metadata": {},
   "source": [
    "▶️ **Upload** a sample document (PDF) from our dataset to the S3 bucket\n",
    "\n",
    "You can do this by dragging and dropping the file to the S3 console - or running the cells below to upload a test document through the AWS CLI:"
   ]
  },
  {
   "cell_type": "code",
   "execution_count": null,
   "metadata": {},
   "outputs": [],
   "source": [
    "pdfpaths = []\n",
    "for currpath, dirs, files in os.walk(\"data/raw\"):\n",
    "    if \"/.\" in currpath or \"__\" in currpath:\n",
    "        continue\n",
    "    pdfpaths += [\n",
    "        os.path.join(currpath, f) for f in files\n",
    "        if f.lower().endswith(\".pdf\")\n",
    "    ]\n",
    "pdfpaths = sorted(pdfpaths)"
   ]
  },
  {
   "cell_type": "code",
   "execution_count": null,
   "metadata": {},
   "outputs": [],
   "source": [
    "test_filepath = pdfpaths[0]\n",
    "test_s3uri = f\"s3://{config.pipeline_input_bucket_name}/{test_filepath}\"\n",
    "\n",
    "!aws s3 cp '{test_filepath}' '{test_s3uri}'"
   ]
  },
  {
   "cell_type": "markdown",
   "metadata": {},
   "source": [
    "You should see that a new *execution* (run) of the state machine is triggered automatically:\n",
    "\n",
    "> ℹ️ This may take a few seconds after the upload is complete. If you're not seeing it:\n",
    ">\n",
    "> - Check you're in the correct \"pipeline\" state machine, as this solution's stack creates more than one state machine\n",
    "> - Try refreshing the page or the execution list\n",
    "\n",
    "![](img/sfn-statemachine-screenshot.png \"Screenshot of AWS Step Functions state machine detail page showing execution list\")"
   ]
  },
  {
   "cell_type": "markdown",
   "metadata": {},
   "source": [
    "Clicking through to the execution, you'll be able to see the progress through the workflow and output/error information.\n",
    "\n",
    "Depending on your configuration, your view may look a little different to the below and you may have **either a successful execution or a failure at the review step**:\n",
    "\n",
    "![](img/sfn-execution-status-screenshot.png \"Screenshot of Step Functions execution detail view\")"
   ]
  },
  {
   "cell_type": "markdown",
   "metadata": {},
   "source": [
    "## Next steps\n",
    "\n",
    "You should now have been able to train and deploy the enrichment model, and demonstrate its integration to the pipeline.\n",
    "\n",
    "However, the final human review stage is not fully set up yet, so may have triggered an error.\n",
    "\n",
    "In the final notebook, we'll configure the human review functionality to finish up the flow: Open up **notebook [3. Human Review.ipynb](3.%20Human%20Review.ipynb)** to follow along.\n",
    "\n",
    "\n",
    "### A note on clean-up\n",
    "\n",
    "Note that while training, processing and transform jobs in SageMaker start and stop compute resources for the specific job being executed, deployed **endpoints** stay active (and therefore accumulating charges) until you turn them off.\n",
    "\n",
    "When you're finished using an endpoint, you should delete it either through the [Amazon SageMaker Console](https://console.aws.amazon.com/sagemaker/home?#/endpoints) or via commands like the below.\n",
    "\n",
    "(Of course, our OCR pipeline stack will throw an error if you try to run it configured with an Endpoint Name that no longer exists)"
   ]
  },
  {
   "cell_type": "code",
   "execution_count": null,
   "metadata": {},
   "outputs": [],
   "source": [
    "# predictor.delete_endpoint(delete_endpoint_config=True)"
   ]
  },
  {
   "cell_type": "code",
   "execution_count": null,
   "metadata": {},
   "outputs": [],
   "source": [
    "# predictor_async.delete_endpoint(delete_endpoint_config=True)"
   ]
  },
  {
   "cell_type": "code",
   "execution_count": null,
   "metadata": {},
   "outputs": [],
   "source": [
    "# preproc_predictor.delete_endpoint(delete_endpoint_config=True)"
   ]
  },
  {
   "cell_type": "code",
   "execution_count": null,
   "metadata": {},
   "outputs": [],
   "source": []
  }
 ],
 "metadata": {
  "instance_type": "ml.t3.medium",
  "kernelspec": {
   "display_name": "Python 3 (Data Science)",
   "language": "python",
   "name": "python3__SAGEMAKER_INTERNAL__arn:aws:sagemaker:ap-southeast-1:492261229750:image/datascience-1.0"
  },
  "language_info": {
   "codemirror_mode": {
    "name": "ipython",
    "version": 3
   },
   "file_extension": ".py",
   "mimetype": "text/x-python",
   "name": "python",
   "nbconvert_exporter": "python",
   "pygments_lexer": "ipython3",
   "version": "3.7.10"
  }
 },
 "nbformat": 4,
 "nbformat_minor": 4
}<|MERGE_RESOLUTION|>--- conflicted
+++ resolved
@@ -752,11 +752,7 @@
     "    transformers_version=hf_version,\n",
     "    image_uri=train_image_uri,\n",
     "\n",
-<<<<<<< HEAD
-    "    base_job_name=\"llm-cfpb-hf\", #\"llmv2-cfpb-hf\",\n",
-=======
     "    base_job_name=\"llm-cfpb-hf\",\n",
->>>>>>> 45fa386f
     "    output_path=f\"s3://{bucket_name}/{bucket_prefix}trainjobs\",\n",
     "    #checkpoint_s3_uri=checkpoint_s3_uri,  # Un-comment to turn on checkpoint upload to S3\n",
     "\n",
@@ -888,13 +884,8 @@
    "outputs": [],
    "source": [
     "# If needed, you can attach to a previous training job by name like this:\n",
-<<<<<<< HEAD
-    "#estimator = HuggingFaceEstimator.attach(\"xlm-cfpb-hf-2022-05-12-16-40-50-692\")\n",
+    "# estimator = HuggingFaceEstimator.attach(\"xlm-cfpb-hf-2022-05-12-16-40-50-692\")\n",
     "# tuner = sagemaker.tuner.HyperparameterTuner.attach(\"layoutlm-cfpb-hpo-210603-0542\")"
-=======
-    "# estimator = HuggingFaceEstimator.attach(\"llm-cfpb-210529-0851-006-5ee95cde\")\n",
-    "# tuner = sagemaker.tuner.HyperparameterTuner.attach(\"llm-cfpb-hpo-210603-0542\")"
->>>>>>> 45fa386f
    ]
   },
   {
